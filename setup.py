--- conflicted
+++ resolved
@@ -139,12 +139,7 @@
 
     return cythonize([Extension('_daal4py',
                                 [os.path.abspath('src/daal4py.cpp'),
-<<<<<<< HEAD
-#                                 os.path.abspath('src/gettree.pyx'),
                                  os.path.abspath('src/tree_visitor.cpp'),
-=======
-                                 os.path.abspath('build/tree_visitor.cpp'),
->>>>>>> 4bed8dc5
                                  os.path.abspath('build/daal4py_cpp.cpp'),
                                  os.path.abspath('build/daal4py_cy.pyx')],
                                 include_dirs=include_dir_plat + [np.get_include()],
